--- conflicted
+++ resolved
@@ -179,51 +179,7 @@
     pub fn interpret(&mut self, input: &str) -> Result<StateDelta, Error> {
         let command = parser::parse(input)?;
         let delta = executor::run_command(command, self)?;
-<<<<<<< HEAD
-
-        // Format the state delta for display
-        let mut changes = Vec::new();
-
-        // Format register changes (show the most important ones)
-        let mut has_pc_change = false;
-        for (reg, old, new) in &delta.register_changes {
-            if *reg == crate::rv32_i::Register::PC {
-                changes.push(format!("PC: 0x{old:08x} → 0x{new:08x}"));
-                has_pc_change = true;
-            } else {
-                changes.push(format!("{:?}: {} → {}", reg, *old as i32, *new as i32));
-            }
-        }
-
-        // Always show PC change from delta
-        if !has_pc_change && delta.pc_change.0 != delta.pc_change.1 {
-            changes.push(format!(
-                "PC: 0x{:08x} → 0x{:08x}",
-                delta.pc_change.0, delta.pc_change.1
-            ));
-        }
-
-        // Show memory changes summary
-        if !delta.memory_changes.is_empty() {
-            changes.push(format!(
-                "{} memory bytes changed",
-                delta.memory_changes.len()
-            ));
-        }
-
-        // Show CSR changes
-        for (csr, old, new) in &delta.csr_changes {
-            changes.push(format!("CSR[0x{csr:03x}]: 0x{old:08x} → 0x{new:08x}"));
-        }
-
-        if changes.is_empty() {
-            Ok("No state changes".to_string())
-        } else {
-            Ok(changes.join(", "))
-        }
-=======
         Ok(delta)
->>>>>>> c54a86a3
     }
 
     /// Executes an [Instruction] directly, returning the state changes
