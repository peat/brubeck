--- conflicted
+++ resolved
@@ -107,16 +107,10 @@
     last_delta: Option<&brubeck::rv32_i::StateDelta>,
 ) -> Result<String, String> {
     match cmd {
-<<<<<<< HEAD
-        ReplCommand::ShowRegs => Ok(formatting::registers::format_registers(
-            &interpreter.cpu,
-            true,
-=======
         ReplCommand::ShowRegs => Ok(formatting::registers::format_registers_with_colors(
             &interpreter.cpu,
             true,
             last_delta,
->>>>>>> c54a86a3
         )),
         ReplCommand::ShowSpecificRegs(regs) => Ok(
             formatting::registers::format_specific_registers(&interpreter.cpu, &regs),
@@ -125,13 +119,6 @@
         ReplCommand::Previous => handle_previous(interpreter),
         ReplCommand::Next => handle_next(interpreter),
         ReplCommand::Reset => handle_reset(interpreter),
-<<<<<<< HEAD
-        ReplCommand::ShowMemory { start, end } => Ok(formatting::memory::format_memory_range(
-            &interpreter.cpu,
-            start,
-            end,
-        )),
-=======
         ReplCommand::ShowMemory { start, end } => {
             Ok(formatting::memory::format_memory_range_with_colors(
                 &interpreter.cpu,
@@ -140,7 +127,6 @@
                 last_delta,
             ))
         }
->>>>>>> c54a86a3
         ReplCommand::Quit => {
             // Return a special error that signals the main loop to exit
             Err("QUIT".to_string())
